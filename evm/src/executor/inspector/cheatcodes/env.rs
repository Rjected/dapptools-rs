--- conflicted
+++ resolved
@@ -195,17 +195,6 @@
             Ok(Bytes::new())
         }
         HEVMCalls::Accesses(inner) => Ok(accesses(state, inner.0)),
-<<<<<<< HEAD
-        HEVMCalls::Broadcast(inner) => {
-            broadcast(state, inner.0, caller, data.subroutine.depth(), true)
-        }
-        HEVMCalls::StartBroadcast(inner) => {
-            broadcast(state, inner.0, caller, data.subroutine.depth(), false)
-        }
-        HEVMCalls::StopBroadcast(_inner) => {
-            state.broadcast = None;
-            Ok(Bytes::new())
-=======
         HEVMCalls::SetNonce(inner) => {
             // TODO:  this is probably not a good long-term solution since it might mess up the gas
             // calculations
@@ -229,7 +218,16 @@
             // we can safely unwrap because `load_account` insert inner.0 to DB.
             let account = data.subroutine.state().get(&inner.0).unwrap();
             Ok(abi::encode(&[Token::Uint(account.info.nonce.into())]).into())
->>>>>>> 721093dc
+        }
+        HEVMCalls::Broadcast(inner) => {
+            broadcast(state, inner.0, caller, data.subroutine.depth(), true)
+        }
+        HEVMCalls::StartBroadcast(inner) => {
+            broadcast(state, inner.0, caller, data.subroutine.depth(), false)
+        }
+        HEVMCalls::StopBroadcast(_inner) => {
+            state.broadcast = None;
+            Ok(Bytes::new())
         }
         _ => return None,
     })

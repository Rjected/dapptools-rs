--- conflicted
+++ resolved
@@ -50,8 +50,6 @@
     #[serde(skip_serializing_if = "Option::is_none")]
     pub fork_block_number: Option<u64>,
 
-<<<<<<< HEAD
-=======
     /// Disables storage caching entirely. This overrides any settings made in
     /// [foundry_config::caching::StorageCachingConfig]
     ///
@@ -64,7 +62,6 @@
     #[serde(skip)]
     pub no_storage_caching: bool,
 
->>>>>>> abe1d703
     /// The initial balance of deployed test contracts.
     #[clap(long)]
     #[serde(skip_serializing_if = "Option::is_none")]
@@ -179,47 +176,4 @@
     #[clap(long)]
     #[serde(skip_serializing_if = "Option::is_none")]
     pub block_gas_limit: Option<u64>,
-<<<<<<< HEAD
-}
-
-impl EnvArgs {
-    #[cfg(feature = "sputnik")]
-    pub fn sputnik_state(&self) -> MemoryVicinity {
-        MemoryVicinity {
-            chain_id: self.chain_id.unwrap_or_default().into(),
-
-            gas_price: self.gas_price.unwrap_or_default().into(),
-            origin: self.tx_origin.unwrap_or_default(),
-
-            block_coinbase: self.block_coinbase.unwrap_or_default(),
-            block_number: self.block_number.unwrap_or_default().into(),
-            block_timestamp: self.block_timestamp.unwrap_or_default().into(),
-            block_difficulty: self.block_difficulty.unwrap_or_default().into(),
-            block_base_fee_per_gas: self.block_base_fee_per_gas.unwrap_or_default().into(),
-            block_gas_limit: self
-                .block_gas_limit
-                .unwrap_or_else(|| self.gas_limit.unwrap_or_default())
-                .into(),
-            block_hashes: Vec::new(),
-        }
-    }
-
-    #[cfg(feature = "evmodin")]
-    pub fn evmodin_state(&self) -> MockedHost {
-        let mut host = MockedHost::default();
-
-        host.tx_context.chain_id = self.chain_id.unwrap_or_default().into();
-        host.tx_context.tx_gas_price = self.gas_price.unwrap_or_default().into();
-        host.tx_context.tx_origin = self.tx_origin.unwrap_or_default();
-        host.tx_context.block_coinbase = self.block_coinbase.unwrap_or_default();
-        host.tx_context.block_number = self.block_number.unwrap_or_default();
-        host.tx_context.block_timestamp = self.block_timestamp.unwrap_or_default();
-        host.tx_context.block_difficulty = self.block_difficulty.unwrap_or_default().into();
-        host.tx_context.block_gas_limit =
-            self.block_gas_limit.unwrap_or(self.gas_limit.unwrap_or_default());
-
-        host
-    }
-=======
->>>>>>> abe1d703
 }